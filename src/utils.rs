--- conflicted
+++ resolved
@@ -1,6 +1,8 @@
 use core::hash::Hash;
 use std::collections::HashSet;
 
+use rand::rngs::StdRng;
+use rand::SeedableRng;
 use rand::{seq::IteratorRandom, thread_rng};
 
 use crate::{distances::dot_product_dense_sparse, DataType, SparseDataset};
@@ -67,76 +69,14 @@
 
 use itertools::Itertools;
 
-fn compute_centroid_assignments<T: DataType>(
-    doc_ids: &[usize],
-    inverted_index: &[Vec<(T, usize)>],
-    dataset: &SparseDataset<T>,
-    centroids: &[usize],
-    to_avoid: &HashSet<usize>,
-) -> Vec<(usize, usize)> {
-<<<<<<< HEAD
-    const QUERY_CUT: usize = 2; // Number of current doc terms to evaluate
-=======
-    const QUERY_CUT: usize = 15; // Number of current doc terms to evaluate
->>>>>>> c4974f4d
-
-    let mut centroid_assignments = Vec::with_capacity(doc_ids.len());
-
-    let centroid_set: HashSet<usize> = centroids.iter().copied().collect();
-
-    for &doc_id in doc_ids.iter() {
-        if centroid_set.contains(&doc_id) && !to_avoid.contains(&doc_id) {
-            centroid_assignments.push((doc_id, doc_id));
-            continue;
-        }
-
-        // Densify the vector
-        let mut dense_vector: Vec<T> = vec![T::zero(); dataset.dim()];
-        for (&c, &v) in dataset.iter_vector(doc_id) {
-            dense_vector[c as usize] = v;
-        }
-
-        let mut max = 0_f32;
-        let mut max_centroid_id = centroids[0];
-
-        let mut visited = to_avoid.clone();
-
-        // Sort query terms by score and evaluate the posting list only for the top ones
-        for (&component_id, &_value) in dataset
-            .iter_vector(doc_id)
-            .sorted_unstable_by(|a, b| b.1.partial_cmp(a.1).unwrap())
-            .take(QUERY_CUT)
-        {
-            for &(_score, centroid_id) in inverted_index[component_id as usize].iter() {
-                if visited.contains(&centroid_id) {
-                    continue;
-                }
-                visited.insert(centroid_id);
-
-                let (v_components, v_values) = dataset.get(centroid_id);
-                let dot = dot_product_dense_sparse(&dense_vector, v_components, v_values);
-                if dot > max {
-                    max = dot;
-                    max_centroid_id = centroid_id;
-                }
-            }
-        }
-
-        centroid_assignments.push((max_centroid_id, doc_id));
-    }
-
-    centroid_assignments
-}
-
-fn compute_centroid_assignments_sebastian<T: DataType>(
+fn compute_centroid_assignments_approx_dot_product<T: DataType>(
     doc_ids: &[usize],
     inverted_index: &[Vec<(usize, T)>],
     dataset: &SparseDataset<T>,
     centroids: &[usize],
     to_avoid: &HashSet<usize>,
+    doc_cut: usize,
 ) -> Vec<(usize, usize)> {
-    const QUERY_CUT: usize = 15; // Number of current doc terms to evaluate
-
     let mut centroid_assignments = Vec::with_capacity(doc_ids.len());
     let mut scores = vec![0_f32; centroids.len()];
 
@@ -145,7 +85,7 @@
         for (&component_id, &value) in dataset
             .iter_vector(doc_id)
             .sorted_unstable_by(|a, b| b.1.partial_cmp(a.1).unwrap())
-            .take(QUERY_CUT)
+            .take(doc_cut)
         {
             for &(centroid_id, score) in inverted_index[component_id as usize].iter() {
                 scores[centroid_id] += score.to_f32().unwrap() * value.to_f32().unwrap();
@@ -168,24 +108,19 @@
     centroid_assignments
 }
 
-use rand::rngs::StdRng;
-use rand::SeedableRng;
-
-<<<<<<< HEAD
 /// Perform a random k-means clustering on a set of document ids.
 /// The function returns a vector of pairs (cluster_id, doc_id) where cluster_id is the id of the cluster to which the document belongs.
 /// The vector is sorted by cluster_id.
 ///
 /// The function uses a simple pruned inverted index to speed up the computation and computes the
 /// true dot product between the document and the centroids.
-/// The paramenter `pruning_factor` controls the size of the pruned inverted index.
-pub fn do_random_kmeans_on_docids_ii_dot_product<T: DataType>(
-=======
-pub fn do_random_kmeans_on_docids_sebastian<T: DataType>(
+/// The paramenter `doc_cut` specifies how many components of the document vector to consider whiel computing the dot product.
+pub fn do_random_kmeans_on_docids_ii_approx_dot_product<T: DataType>(
     doc_ids: &[usize],
     n_clusters: usize,
     dataset: &SparseDataset<T>,
     min_cluster_size: usize,
+    doc_cut: usize,
 ) -> Vec<(usize, usize)> {
     let seed = 1142;
     let mut rng = StdRng::seed_from_u64(seed);
@@ -206,12 +141,13 @@
         }
     }
 
-    let mut centroid_assigments = compute_centroid_assignments_sebastian(
+    let mut centroid_assigments = compute_centroid_assignments_approx_dot_product(
         doc_ids,
         &inverted_index,
         dataset,
         &centroid_ids,
         &HashSet::new(),
+        doc_cut,
     );
 
     // Prune too small clusters and reassign the documents to the closest cluster
@@ -240,12 +176,13 @@
         "Final assignment size mismatch"
     );
 
-    let centroid_assigments = compute_centroid_assignments_sebastian(
+    let centroid_assigments = compute_centroid_assignments_approx_dot_product(
         to_be_reassigned.as_slice(),
         &inverted_index,
         dataset,
         &centroid_ids,
         &removed_centroids,
+        doc_cut,
     );
 
     final_assigments.extend(centroid_assigments);
@@ -259,37 +196,79 @@
     final_assigments.sort();
 
     final_assigments
-
-    // assert_eq!(
-    //     final_assigments
-    //         .iter()
-    //         .map(|(_, d)| d)
-    //         .copied()
-    //         .collect::<HashSet<_>>(),
-    //     doc_ids.iter().copied().collect::<HashSet<_>>(),
-    // );
-
-    // let mut inverted_lists = Vec::new();
-    // for (_centroid_id, group) in &final_assigments
-    //     .into_iter()
-    //     .group_by(|(centroid_id, _doc_id)| *centroid_id)
-    // {
-    //     let vec_group = group
-    //         .map(|(_centroid_id, doc_id)| doc_id)
-    //         .collect::<Vec<_>>();
-    //     inverted_lists.push(vec_group);
-    // }
-
-    // inverted_lists
-}
-
-pub fn do_random_kmeans_on_docids_2<T: DataType>(
->>>>>>> c4974f4d
+}
+
+fn compute_centroid_assignments_dot_product<T: DataType>(
+    doc_ids: &[usize],
+    inverted_index: &[Vec<(T, usize)>],
+    dataset: &SparseDataset<T>,
+    centroids: &[usize],
+    to_avoid: &HashSet<usize>,
+    doc_cut: usize,
+) -> Vec<(usize, usize)> {
+    let mut centroid_assignments = Vec::with_capacity(doc_ids.len());
+
+    let centroid_set: HashSet<usize> = centroids.iter().copied().collect();
+
+    for &doc_id in doc_ids.iter() {
+        if centroid_set.contains(&doc_id) && !to_avoid.contains(&doc_id) {
+            centroid_assignments.push((doc_id, doc_id));
+            continue;
+        }
+
+        // Densify the vector
+        let mut dense_vector: Vec<T> = vec![T::zero(); dataset.dim()];
+        for (&c, &v) in dataset.iter_vector(doc_id) {
+            dense_vector[c as usize] = v;
+        }
+
+        let mut max = 0_f32;
+        let mut max_centroid_id = centroids[0];
+
+        let mut visited = to_avoid.clone();
+
+        // Sort query terms by score and evaluate the posting list only for the top ones
+        for (&component_id, &_value) in dataset
+            .iter_vector(doc_id)
+            .sorted_unstable_by(|a, b| b.1.partial_cmp(a.1).unwrap())
+            .take(doc_cut)
+        {
+            for &(_score, centroid_id) in inverted_index[component_id as usize].iter() {
+                if visited.contains(&centroid_id) {
+                    continue;
+                }
+                visited.insert(centroid_id);
+
+                let (v_components, v_values) = dataset.get(centroid_id);
+                let dot = dot_product_dense_sparse(&dense_vector, v_components, v_values);
+                if dot > max {
+                    max = dot;
+                    max_centroid_id = centroid_id;
+                }
+            }
+        }
+
+        centroid_assignments.push((max_centroid_id, doc_id));
+    }
+
+    centroid_assignments
+}
+
+/// Perform a random k-means clustering on a set of document ids.
+/// The function returns a vector of pairs (cluster_id, doc_id) where cluster_id is the id of the cluster to which the document belongs.
+/// The vector is sorted by cluster_id.
+///
+/// The function uses a simple pruned inverted index to speed up the computation and computes the
+/// true dot product between the document and the centroids.
+/// The paramenter `pruning_factor` controls the size of the pruned inverted index.
+/// The parameter `doc_cut` specifies how many components of the document vector to consider while computing the dot product.
+pub fn do_random_kmeans_on_docids_ii_dot_product<T: DataType>(
     doc_ids: &[usize],
     n_clusters: usize,
     dataset: &SparseDataset<T>,
     min_cluster_size: usize,
-    pruning_factor: usize,
+    pruning_factor: f32,
+    doc_cut: usize,
 ) -> Vec<(usize, usize)> {
     let seed = 42;
     let mut rng = StdRng::seed_from_u64(seed);
@@ -298,7 +277,7 @@
         .copied()
         .choose_multiple(&mut rng, n_clusters);
 
-    let pruned_list_size = 5.max(doc_ids.len() * pruning_factor);
+    let pruned_list_size = 5.max((doc_ids.len() as f32 * pruning_factor) as usize);
 
     // Build an inverted index for the centroids
     let mut inverted_index = Vec::with_capacity(dataset.dim());
@@ -317,12 +296,13 @@
         list.truncate(pruned_list_size);
     }
 
-    let mut centroid_assigments = compute_centroid_assignments(
+    let mut centroid_assigments = compute_centroid_assignments_dot_product(
         doc_ids,
         &inverted_index,
         dataset,
         &centroid_ids,
         &HashSet::new(),
+        doc_cut,
     );
 
     // Prune too small clusters and reassign the documents to the closest cluster
@@ -351,12 +331,13 @@
         "Final assignment size mismatch"
     );
 
-    let centroid_assigments = compute_centroid_assignments(
+    let centroid_assigments = compute_centroid_assignments_dot_product(
         to_be_reassigned.as_slice(),
         &inverted_index,
         dataset,
         &centroid_ids,
         &removed_centroids,
+        doc_cut,
     );
 
     final_assigments.extend(centroid_assigments);
