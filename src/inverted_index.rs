use crate::distances::{dot_product_dense_sparse, dot_product_with_merge};
use crate::sparse_dataset::{SparseDatasetIter, SparseDatasetMut};
use crate::topk_selectors::{HeapFaiss, OnlineTopKSelector};
use crate::utils::prefetch_read_NTA;
use crate::{DataType, QuantizedSummary, SpaceUsage, SparseDataset};

use indicatif::ParallelProgressIterator;

use qwt::SpaceUsage as SpaceUsageQwt;
use qwt::{BitVector, BitVectorMut};
use std::fs;

use itertools::Itertools;
use rayon::prelude::*;
use serde::{Deserialize, Serialize};
use std::cmp;

use std::collections::{HashMap, HashSet};
use std::time::Instant;

use std::io::Result as IoResult;

#[derive(Default, PartialEq, Debug, Clone, Serialize, Deserialize)]
pub struct InvertedIndex<T>
where
    T: DataType,
{
    forward_index: SparseDataset<T>,
    posting_lists: Box<[PostingList]>,
    config: Configuration,
    knn: Option<Knn>,
}

impl<T> SpaceUsage for InvertedIndex<T>
where
    T: DataType,
{
    fn space_usage_byte(&self) -> usize {
        let forward = self.forward_index.space_usage_byte();

        let postings: usize = self
            .posting_lists
            .iter()
            .map(|list| list.space_usage_byte())
            .sum();
        let knn_size = match &self.knn {
            Some(knn) => knn.space_usage_byte(),
            None => 0,
        };

        forward + postings + knn_size
    }
}

/// This struct should contain every configuraion parameter for building the index
/// that doesn't need to be "managed" at query time.
/// Examples are the pruning strategy and the clustering strategy.
/// These can be chosen with a if at building time but there is no need to
/// make any choice at query time.
///
/// Howerver, there are parameters that influence choices at query time.
/// To avoid branches or dynamic dispatching, this kind of parametrizaton are
/// selected with generic types.
/// An example is the quantization strategy. Based on the chosen
/// quantization strategy, we need to chose the right function to call while
/// computing the distance between vectors.
///
/// HERE WE COULD JUST HAVE A GENERIC IN THE SEARCH FUNCTION.
/// Have a non specilized search with a match and a call to the correct function!

#[derive(Default, PartialEq, Debug, Clone, Serialize, Deserialize)]
pub struct Configuration {
    pruning: PruningStrategy,
    blocking: BlockingStrategy,
    summarization: SummarizationStrategy,
    knn: KnnConfiguration,
    batched_indexing: Option<usize>,
}

impl Configuration {
    pub fn pruning_strategy(mut self, pruning: PruningStrategy) -> Self {
        self.pruning = pruning;

        self
    }

    pub fn blocking_strategy(mut self, blocking: BlockingStrategy) -> Self {
        self.blocking = blocking;

        self
    }

    pub fn summarization_strategy(mut self, summarization: SummarizationStrategy) -> Self {
        self.summarization = summarization;

        self
    }

    pub fn knn(mut self, knn: KnnConfiguration) -> Self {
        self.knn = knn;

        self
    }

    pub fn batched_indexing(mut self, batched_indexing: Option<usize>) -> Self {
        self.batched_indexing = batched_indexing;

        self
    }
}

const THRESHOLD_BINARY_SEARCH: usize = 10;

impl<T> InvertedIndex<T>
where
    T: PartialOrd + DataType,
{
    /// Help function to print the space usage of the index.
    pub fn print_space_usage_byte(&self) -> usize {
        println!("Space Usage:");
        let forward = self.forward_index.space_usage_byte();
        println!("\tForward Index: {:} Bytes", forward);
        let postings: usize = self
            .posting_lists
            .iter()
            .map(|list| list.space_usage_byte())
            .sum();

        let knn_size = match &self.knn {
            Some(knn) => knn.space_usage_byte(),
            None => 0,
        };

        println!("\tPosting Lists: {:} Bytes", postings);
        println!("\tKnn: {:} Bytes", knn_size);
        println!("\tTotal: {:} Bytes", forward + postings + knn_size);

        forward + postings + knn_size
    }

    #[allow(clippy::too_many_arguments)]
    #[must_use]
    #[inline]
    pub fn search(
        &self,
        query_components: &[u16],
        query_values: &[f32],
        k: usize,
        query_cut: usize,
        heap_factor: f32,
        n_knn: usize,
        first_sorted: bool,
    ) -> Vec<(f32, usize)> {
        let mut query = vec![0.0; self.dim()];

        for (&i, &v) in query_components.iter().zip(query_values) {
            query[i as usize] = v;
        }
        let mut heap = HeapFaiss::new(k);
        let mut visited = HashSet::with_capacity(query_cut * 5000); // 5000 should be n_postings

        // Sort query terms by score and evaluate the posting list only for the top ones
        for (i, (&component_id, &_value)) in query_components
            .iter()
            .zip(query_values)
            .sorted_unstable_by(|a, b| b.1.partial_cmp(a.1).unwrap())
            .take(query_cut)
            .enumerate()
        {
            self.posting_lists[component_id as usize].search(
                &query,
                query_components,
                query_values,
                k,
                heap_factor,
                &mut heap,
                &mut visited,
                &self.forward_index,
                i == 0 && first_sorted,
            );
        }
        if let Some(knn) = self.knn.as_ref() {
            if n_knn > 0 {
                knn.refine(&query, &mut heap, &mut visited, &self.forward_index, n_knn);
            }
        }

        heap.topk()
            .iter()
            .map(|&(dot, offset)| (dot.abs(), self.forward_index.offset_to_id(offset)))
            .collect()
    }

    /// `n_postings`: minimum number of postings to select for each component
    pub fn build(dataset: SparseDataset<T>, config: Configuration) -> Self {
        // Distribute pairs (score, doc_id) to corresponding components for each chunk.
        // We use pairs because later each posting list will be sorted by score
        // by the pruning strategy.
        // The pruning strategy is applied to partial results, for Global Threshold strategy
        // the final fixed pruning is done only when all chunks have been parsed

        print!("Distributing and pruning postings: ");
        let time = Instant::now();

        let mut inverted_pairs = Vec::with_capacity(dataset.dim());

        for _ in 0..dataset.dim() {
            inverted_pairs.push(Vec::new());
        }

        let chunk_size = config.batched_indexing.unwrap_or(dataset.len());

        for chunk in &dataset.iter().enumerate().chunks(chunk_size) {
<<<<<<< HEAD
            for (doc_id, (components, values)) in chunk {
                for (&c, &score) in components.iter().zip(values) {
                    chunk_inv_pairs[c as usize].push((score, doc_id));
=======
            let mut chunk_inv_pairs: Vec<Vec<(T, usize)>> = Vec::with_capacity(dataset.dim());

            for _ in 0..dataset.dim() {
                chunk_inv_pairs.push(Vec::new());
            }

            if let PruningStrategy::CoiThreshold {
                alpha,
                n_postings: _,
            } = config.pruning
            {
                for (_, (doc_id, (components, values))) in chunk.enumerate() {
                    let l1_norm = values
                        .iter()
                        .map(|e| e.to_f32().unwrap())
                        .sum::<f32>()
                        .abs();

                    let mut terms = components
                        .iter()
                        .zip(values)
                        .map(|(c, v)| (*c, *v))
                        .collect::<Vec<_>>();

                    terms.sort_by(|a, b| b.1.partial_cmp(&a.1).unwrap());

                    let mut mass = 0_f32;

                    for (c, score) in terms {
                        mass += score.to_f32().unwrap().abs();
                        chunk_inv_pairs[c as usize].push((score, doc_id));

                        if mass >= alpha * l1_norm {
                            break;
                        }
                    }
                }
            } else {
                for (_, (doc_id, (components, values))) in chunk.enumerate() {
                    for (&c, &score) in components.iter().zip(values) {
                        chunk_inv_pairs[c as usize].push((score, doc_id));
                    }
>>>>>>> 566b1a6f
                }
            }

            // If not batched indexing, chunk_inv_pairs already contain all the pairs
            if chunk_size == dataset.len() {
                inverted_pairs = chunk_inv_pairs;
            } else {
                // Copy the pairs of the current chunk in the partial results
                for (c, chunk_pairs) in chunk_inv_pairs.iter().enumerate() {
                    for (score, doc_id) in chunk_pairs.iter() {
                        inverted_pairs[c].push((*score, *doc_id));
                    }
                }
            }

            // Pruning on partial result
            match config.pruning {
                PruningStrategy::FixedSize { n_postings } => {
                    Self::fixed_pruning(&mut inverted_pairs, n_postings);
                }
                PruningStrategy::GlobalThreshold { n_postings, .. } => {
                    Self::global_threshold_pruning(&mut inverted_pairs, n_postings);
                }
                PruningStrategy::CoiThreshold {
                    alpha: _,
                    n_postings: _,
                } => {}
            }
        }

        // Final pruning
        match config.pruning {
            PruningStrategy::GlobalThreshold {
                n_postings,
                max_fraction,
            } => {
                Self::fixed_pruning(
                    &mut inverted_pairs,
                    (n_postings as f32 * max_fraction) as usize,
                );
            }
            PruningStrategy::CoiThreshold {
                alpha: _,
                n_postings,
            } => {
                if n_postings > 0 {
                    Self::fixed_pruning(&mut inverted_pairs, n_postings as usize);
                }
            }
            _ => {}
        }

        let elapsed = time.elapsed();
        println!("{} secs", elapsed.as_secs());

        println!("Number of posting lists: {}", inverted_pairs.len());

        print!("Building summaries: ");
        let time = Instant::now();
        // Build summaries and blocks for each posting list
        let posting_lists: Vec<_> = inverted_pairs
            .par_iter()
            .progress_count(inverted_pairs.len() as u64)
            .enumerate()
            .map(|(_component_id, posting_list)| {
                PostingList::build(&dataset, posting_list, &config)
            })
            .collect();

        let me = Self {
            forward_index: dataset,
            posting_lists: posting_lists.into_boxed_slice(),
            config: config.clone(),
            knn: None,
        };

        let elapsed = time.elapsed();
        println!("{} secs", elapsed.as_secs());

        if config.knn.nknn == 0 && config.knn.knn_path.is_none() {
            //if config.knn.nknn == 0 {
            return me;
        }

        let time = Instant::now();
        let knn_config = config.knn.clone();
        let knn = if let Some(knn_path) = knn_config.knn_path {
            Knn::new_from_serialized(&knn_path, Some(knn_config.nknn))
        } else {
            Knn::new(&me, knn_config.nknn)
        };

        let elapsed = time.elapsed();
        println!("{} secs", elapsed.as_secs());
        Self {
            forward_index: me.forward_index,
            posting_lists: me.posting_lists,
            config,
            knn: Some(knn),
        }
    }

    // Add a precomputed knn graph to the index, limiting the number of neighbours to limit if it is not None
    //pub fn add_knn(&mut self, knn: Knn, limit: Option<usize>) {
    pub fn add_knn(&mut self, knn: Knn) {
        self.knn = Some(knn);
    }

    // Implementation of the pruning strategy that selects the top-`n_postings` from each posting list
    fn fixed_pruning(inverted_pairs: &mut Vec<Vec<(T, usize)>>, n_postings: usize) {
        inverted_pairs.par_iter_mut().for_each(|posting_list| {
            posting_list.sort_unstable_by(|a, b| b.0.partial_cmp(&a.0).unwrap());

            posting_list.truncate(n_postings);

            posting_list.shrink_to_fit();
        })
    }

    // Implementation of the NEW pruning strategy that selects a threshold such that survives on average `n_postings` for each posting list
    // In the new version, documents with scores equal to the threshold are included, without exceeding the threshold of 10% of expected postings
    fn global_threshold_pruning(inverted_pairs: &mut [Vec<(T, usize)>], n_postings: usize) {
        let tot_postings = inverted_pairs.len() * n_postings; // overall number of postings to select

        const EQUALITY_THRESHOLD: usize = 10;
        let max_eq_postings = EQUALITY_THRESHOLD * tot_postings / 100; //maximium number of posting with score equal to the threshold

        // for every posting we create the tuple <score, docid, id_posting_list>
        let mut postings = Vec::<(T, usize, u16)>::new();
        for (id, posting_list) in inverted_pairs.iter_mut().enumerate() {
            for (score, docid) in posting_list.iter() {
                postings.push((*score, *docid, id as u16));
            }
            posting_list.clear();
        }

        let tot_postings = tot_postings.min(postings.len() - 1);

        // To ensure that executions with different batch sizes provide the same result, the comparison criterion considers both the score and the doc_id
        let (_, (t_score, _, _), leq) =
            postings.select_nth_unstable_by(tot_postings, |a, b| b.partial_cmp(a).unwrap());
        // All postings with scores equal to the threshold are added, up to max_eq_postings
        let (eq_pairs, _): (Vec<(T, usize, u16)>, _) = leq.iter().partition(|p| p.0 == *t_score);
        for (score, docid, id_postings) in eq_pairs.iter().take(max_eq_postings) {
            inverted_pairs[*id_postings as usize].push((*score, *docid));
        }

        if eq_pairs.len() > max_eq_postings {
            println!("A lot of entries have the same value. {} have been pruned, for more info look at DOC_REFERENCE", eq_pairs.len()-max_eq_postings);
        }

        for (score, docid, id_posting) in postings.into_iter().take(tot_postings) {
            inverted_pairs[id_posting as usize].push((score, docid));
        }
    }

    /// Returns the sparse dataset
    pub fn dataset(&self) -> &SparseDataset<T> {
        &self.forward_index
    }

    /// Returns knn graph if present
    pub fn knn(&self) -> Option<&Knn> {
        self.knn.as_ref()
    }

    /// Returns an iterator over the underlying SparseDataset
    #[must_use]
    pub fn iter(&self) -> SparseDatasetIter<T> {
        self.forward_index.iter()
    }

    /// Returns (offset, len) of the "id"-th document
    #[must_use]
    #[inline]
    pub fn id_to_offset_len(&self, id: usize) -> (usize, usize) {
        self.forward_index.id_to_offset_len(id)
    }

    /// Returns the id of the largest component, i.e., the dimensionality of the vectors in the dataset.
    #[must_use]
    pub fn dim(&self) -> usize {
        self.forward_index.dim()
    }

    /// Returns the number of non-zero components in the dataset.
    #[must_use]
    pub fn nnz(&self) -> usize {
        self.forward_index.nnz()
    }

    /// Returns the number of vectors in the dataset
    #[must_use]
    pub fn len(&self) -> usize {
        self.forward_index.len()
    }

    /// Checks if the dataset is empty.
    #[must_use]
    pub fn is_empty(&self) -> bool {
        self.forward_index.len() == 0
    }

    /// Returns the number of neighbors in the knn graph, 0 if knn graph is not present.
    #[must_use]
    pub fn knn_len(&self) -> usize {
        match &self.knn {
            Some(knn) => knn.d,
            None => 0,
        }
    }
}

// Instead of string doc_ids we store their offsets in the forward_index and the lengths of the vectors
// This allows us to save the random acceses that would be needed to access exactly these values from the
// forward index. The values of each doc are packed into a single u64 in `packed_postings`. We use 48 bits for the offset and 16 bits for the lenght. This choice limits the size of the dataset to be 1<<48-1.
// We use the forward index to convert the offsets of the top-k back to the id of the corresponding documents.
#[derive(Default, PartialEq, Debug, Clone, Serialize, Deserialize)]
struct PostingList {
    // postings: Box<[usize]>,
    packed_postings: Box<[u64]>,
    block_offsets: Box<[usize]>,
    // summaries: SparseDataset<f16>,
    summaries: QuantizedSummary,
}

impl SpaceUsage for PostingList {
    fn space_usage_byte(&self) -> usize {
        SpaceUsage::space_usage_byte(&self.packed_postings) +
        //self.packed_postings.space_usage_byte()
        SpaceUsage::space_usage_byte(&self.block_offsets)
        //    + self.block_offsets.space_usage_byte()
            + self.summaries.space_usage_byte()
    }
}

impl PostingList {
    #[inline]
    pub fn pack_offset_len(offset: usize, len: usize) -> u64 {
        ((offset as u64) << 16) | (len as u64)
    }

    #[inline]
    pub fn unpack_offset_len(pack: u64) -> (usize, usize) {
        ((pack >> 16) as usize, (pack & (u16::MAX as u64)) as usize)
    }

    #[allow(clippy::too_many_arguments)]
    #[inline]
    pub fn search<T>(
        &self,
        query: &[f32],
        query_components: &[u16],
        query_values: &[f32],
        k: usize,
        heap_factor: f32,
        heap: &mut HeapFaiss,
        visited: &mut HashSet<usize>,
        forward_index: &SparseDataset<T>,
        sort_summaries: bool,
    ) where
        T: DataType,
    {
        let mut blocks_to_evaluate: Vec<&[u64]> = Vec::new();

        let dots = self
            .summaries
            .distances_iter(query_components, query_values);

        let mut indexed_dots: Vec<(usize, f32)> = dots.enumerate().collect();

        // Sort summaries by dot product w.r.t. to the query. Useful only in the first list.
        if sort_summaries {
            indexed_dots.sort_by(|(_, a), (_, b)| b.partial_cmp(a).unwrap());
        }

        for &(block_id, dot) in indexed_dots.iter() {
            if heap.len() == k && dot < -heap_factor * heap.top() {
                continue;
            }

            let packed_posting_block = &self.packed_postings
                [self.block_offsets[block_id]..self.block_offsets[block_id + 1]];

            if blocks_to_evaluate.len() == 1 {
                for cur_packed_posting in blocks_to_evaluate.iter() {
                    self.evaluate_posting_block(
                        query,
                        query_components,
                        query_values,
                        cur_packed_posting,
                        heap,
                        visited,
                        forward_index,
                    );
                }
                blocks_to_evaluate.clear();
            }

            for i in (0..packed_posting_block.len()).step_by(8) {
                prefetch_read_NTA(packed_posting_block, i);
            }

            blocks_to_evaluate.push(packed_posting_block);
        }

        for cur_packed_posting in blocks_to_evaluate.iter() {
            self.evaluate_posting_block(
                query,
                query_components,
                query_values,
                cur_packed_posting,
                heap,
                visited,
                forward_index,
            );
        }
    }

    #[allow(clippy::too_many_arguments)]
    #[inline]
    fn evaluate_posting_block<T>(
        &self,
        query: &[f32],
        query_term_ids: &[u16],
        query_values: &[f32],
        packed_posting_block: &[u64],
        heap: &mut HeapFaiss,
        visited: &mut HashSet<usize>,
        forward_index: &SparseDataset<T>,
    ) where
        T: DataType,
    {
        let (mut prev_offset, mut prev_len) = Self::unpack_offset_len(packed_posting_block[0]);

        for &pack in packed_posting_block.iter().skip(1) {
            let (offset, len) = Self::unpack_offset_len(pack);
            forward_index.prefetch_vec_with_offset(offset, len);

            if !visited.contains(&prev_offset) {
                let (v_components, v_values) = forward_index.get_with_offset(prev_offset, prev_len);
                //let distance = dot_product_dense_sparse(query, v_components, v_values);
                let distance = if query_term_ids.len() < THRESHOLD_BINARY_SEARCH {
                    //dot_product_with_binary_search(
                    dot_product_with_merge(query_term_ids, query_values, v_components, v_values)
                } else {
                    dot_product_dense_sparse(query, v_components, v_values)
                };

                visited.insert(prev_offset);
                heap.push_with_id(-1.0 * distance, prev_offset);
            }

            prev_offset = offset;
            prev_len = len;
        }

        if visited.contains(&prev_offset) {
            return;
        }

        let (v_components, v_values) = forward_index.get_with_offset(prev_offset, prev_len);
        let distance = if query_term_ids.len() < THRESHOLD_BINARY_SEARCH {
            //dot_product_with_binary_search(
            dot_product_with_merge(query_term_ids, query_values, v_components, v_values)
        } else {
            dot_product_dense_sparse(query, v_components, v_values)
        };

        visited.insert(prev_offset);
        heap.push_with_id(-1.0 * distance, prev_offset);
    }

    /// Gets a posting list already pruned and represents it by using a blocking
    /// strategy to partition postings into block and a summarization strategy to
    /// represents the summary of each block.
    pub fn build<T>(
        dataset: &SparseDataset<T>,
        postings: &[(T, usize)],
        config: &Configuration,
    ) -> Self
    where
        T: PartialOrd + DataType,
    {
        let mut posting_list: Vec<_> = postings.iter().map(|(_, docid)| *docid).collect();

        let block_offsets = match config.blocking {
            BlockingStrategy::FixedSize { block_size } => {
                Self::fixed_size_blocking(&posting_list, block_size)
            }

            BlockingStrategy::RandomKmeans {
                centroid_fraction,
                min_cluster_size,
                clustering_algorithm,
            } => Self::blocking_with_random_kmeans(
                &mut posting_list,
                centroid_fraction,
                min_cluster_size,
                dataset,
                clustering_algorithm,
            ),
        };

        let mut summaries = SparseDatasetMut::<T>::new();

        for block_range in block_offsets.windows(2) {
            let (components, values) = match config.summarization {
                SummarizationStrategy::FixedSize { n_components } => Self::fixed_size_summary(
                    dataset,
                    &posting_list[block_range[0]..block_range[1]],
                    n_components,
                ),

                SummarizationStrategy::EnergyPreserving {
                    summary_energy: fraction,
                } => Self::energy_preserving_summary(
                    dataset,
                    &posting_list[block_range[0]..block_range[1]],
                    fraction,
                ),
            };

            summaries.push(&components, &values);
        }

        let packed_postings: Vec<_> = posting_list
            .iter()
            .map(|doc_id| {
                Self::pack_offset_len(dataset.vector_offset(*doc_id), dataset.vector_len(*doc_id))
            })
            .collect();

        Self {
            packed_postings: packed_postings.into_boxed_slice(),
            block_offsets: block_offsets.into_boxed_slice(),
            summaries: QuantizedSummary::from(SparseDataset::<T>::from(summaries)), // Avoid to do from SparseDatasetMut. Problably fixed when moving to kANNolo SparseDataset
        }
    }

    // ** Blocking strategies **

    fn fixed_size_blocking(posting_list: &[usize], block_size: usize) -> Vec<usize> {
        // of course this strategy would not need offsets, but we are using them
        // just to have just one, "universal" query search implementation
        let mut block_offsets: Vec<_> = (0..posting_list.len() / block_size)
            .map(|i| i * block_size)
            .collect();

        block_offsets.push(posting_list.len());
        block_offsets
    }

    // Panics if the number of centroids is greater than u16::MAX.
    fn blocking_with_random_kmeans<T: DataType>(
        posting_list: &mut [usize],
        centroid_fraction: f32,
        min_cluster_size: usize,
        dataset: &SparseDataset<T>,
        clustering_algorithm: ClusteringAlgorithm,
    ) -> Vec<usize> {
        if posting_list.is_empty() {
            return Vec::new();
        }

        let n_centroids = ((centroid_fraction * posting_list.len() as f32) as usize).max(1);

        assert!(n_centroids <= u16::MAX as usize,  "In the current implementation the number of centroids cannot be greater than u16::MAX. This is due that the quantizied summary uses u16 to store the centroids ids (aka summaries ids).\n Please, decrease centroid_fraction!");

        let mut reordered_posting_list = Vec::<_>::with_capacity(posting_list.len());
        let mut block_offsets = Vec::with_capacity(n_centroids);

        let clustering_results = match clustering_algorithm {
            ClusteringAlgorithm::RandomKmeans {} => crate::utils::do_random_kmeans_on_docids(
                posting_list,
                n_centroids,
                dataset,
                min_cluster_size,
            ),
            ClusteringAlgorithm::RandomKmeansInvertedIndex {
                pruning_factor,
                doc_cut,
            } => crate::utils::do_random_kmeans_on_docids_ii_dot_product(
                posting_list,
                n_centroids,
                dataset,
                min_cluster_size,
                pruning_factor,
                doc_cut,
            ),

            ClusteringAlgorithm::RandomKmeansInvertedIndexApprox { doc_cut } => {
                crate::utils::do_random_kmeans_on_docids_ii_approx_dot_product(
                    posting_list,
                    n_centroids,
                    dataset,
                    min_cluster_size,
                    doc_cut,
                )
            }
        };

        block_offsets.push(0);

        for group in clustering_results.chunk_by(
            // group by centroid_id
            |&(centroid_id_a, _doc_id_a), &(centroid_id_b, _doc_id_b)| {
                centroid_id_a == centroid_id_b
            },
        ) {
            reordered_posting_list.extend(group.iter().map(|(_centroid_id, doc_id)| doc_id));
            block_offsets.push(reordered_posting_list.len());
        }

        assert_eq!(reordered_posting_list.len(), posting_list.len());
        posting_list.copy_from_slice(&reordered_posting_list);

        block_offsets
    }

    // ** Summarization strategies **

    fn fixed_size_summary<T>(
        dataset: &SparseDataset<T>,
        block: &[usize],
        n_components: usize,
    ) -> (Vec<u16>, Vec<T>)
    where
        T: PartialOrd + DataType,
    {
        let mut hash = HashMap::new();
        for &doc_id in block.iter() {
            // for each component_id, store the largest value seen so far
            for (&c, &v) in dataset.iter_vector(doc_id) {
                hash.entry(c)
                    .and_modify(|h| *h = if *h < v { v } else { *h })
                    .or_insert(v);
            }
        }

        let mut components_values: Vec<_> = hash.iter().collect();

        // First sort by decreasing scores, then take only up to LIMIT and sort by component_id
        components_values.sort_unstable_by(|a, b| b.1.partial_cmp(a.1).unwrap());

        components_values.truncate(n_components);

        components_values.sort_unstable_by(|a, b| a.0.cmp(b.0)); // sort by id to make binary search possible

        let components: Vec<_> = components_values
            .iter()
            .map(|(&component_id, _score)| component_id)
            .collect();

        let values: Vec<_> = components.iter().copied().map(|k| hash[&k]).collect();

        (components, values)
    }

    fn energy_preserving_summary<T>(
        dataset: &SparseDataset<T>,
        block: &[usize],
        fraction: f32,
    ) -> (Vec<u16>, Vec<T>)
    where
        T: PartialOrd + DataType,
    {
        let mut hash = HashMap::new();
        for &doc_id in block.iter() {
            // for each component_id, store the largest value seen so far
            for (&c, &v) in dataset.iter_vector(doc_id) {
                hash.entry(c)
                    .and_modify(|h| *h = if *h < v { v } else { *h })
                    .or_insert(v);
            }
        }

        let mut components_values: Vec<_> = hash.iter().collect();

        components_values.sort_unstable_by(|a, b| b.1.partial_cmp(a.1).unwrap());
        let total_sum = components_values
            .iter()
            .fold(0_f32, |sum, (_, &x)| sum + x.to_f32().unwrap());

        let mut term_ids = Vec::new();
        let mut values = Vec::new();
        let mut acc = 0_f32;
        for (&tid, &v) in components_values.iter() {
            acc += v.to_f32().unwrap();
            term_ids.push(tid);
            values.push(v);
            if (acc / total_sum) > fraction {
                break;
            }
        }
        term_ids.sort();
        let values: Vec<T> = term_ids.iter().copied().map(|k| hash[&k]).collect();
        (term_ids, values)
    }
}

#[derive(PartialEq, Debug, Copy, Clone, Serialize, Deserialize)]
/// Represents the possible choices for the strategy used to prune the posting
/// lists at building time.
/// There are the following possible strategies:
/// - `Fixed  { n_postings: usize }`: Every posting list is pruned by taking its top-`n_postings`
/// - `GlobalThreshold { n_postings: usize, max_fraction: f32 }`: We globally select a threshold and we prune all the postings with smaller score. The threshold is chosen so that every posting list has `n_postings` on average. We limit the number of postings per list to `max_fraction*n_postings`.
/// - `CoiThreshold { alpha: f32, n_postings: usize }`: we prune each vector to preserve a fraction alpha of its L1 mass. Then, we prune the posting lists to have no more than n_postings: each. If n_postings is 0, then we skip the last step.
pub enum PruningStrategy {
    FixedSize {
        n_postings: usize,
    },
    GlobalThreshold {
        n_postings: usize,
        max_fraction: f32, // limits the length of each posting list to max_fraction*n_postings
    },
    CoiThreshold {
        alpha: f32,
        n_postings: usize,
    },
}

impl Default for PruningStrategy {
    fn default() -> Self {
        Self::GlobalThreshold {
            n_postings: 3500,
            max_fraction: 1.5,
        }
    }
}

// we need this because clap does not support enums with associated values
#[derive(clap::ValueEnum, Default, Debug, Clone, Serialize)]
#[serde(rename_all = "kebab-case")]
pub enum PruningStrategyClap {
    FixedSize,
    #[default]
    GlobalThreshold,
    CoiThreshold,
}

#[derive(PartialEq, Debug, Copy, Clone, Serialize, Deserialize)]
pub enum BlockingStrategy {
    FixedSize {
        block_size: usize,
    },

    RandomKmeans {
        centroid_fraction: f32,
        min_cluster_size: usize,
        clustering_algorithm: ClusteringAlgorithm,
    },
}

impl Default for BlockingStrategy {
    fn default() -> Self {
        BlockingStrategy::RandomKmeans {
            centroid_fraction: 0.1,
            min_cluster_size: 2,
            clustering_algorithm: ClusteringAlgorithm::default(),
        }
    }
}

#[derive(PartialEq, Debug, Copy, Clone, Serialize, Deserialize)]
pub enum SummarizationStrategy {
    FixedSize { n_components: usize },
    EnergyPreserving { summary_energy: f32 },
}

impl Default for SummarizationStrategy {
    fn default() -> Self {
        Self::EnergyPreserving {
            summary_energy: 0.4,
        }
    }
}

// we need this because clap does not support enums with associated values
#[derive(clap::ValueEnum, Default, Debug, Clone, Serialize)]
#[serde(rename_all = "kebab-case")]
pub enum ClusteringAlgorithmClap {
    RandomKmeans,
    RandomKmeansInvertedIndex,
    #[default]
    RandomKmeansInvertedIndexApprox,
}

#[derive(PartialEq, Debug, Copy, Clone, Serialize, Deserialize)]
pub enum ClusteringAlgorithm {
    RandomKmeans {}, // This is the original implementation of RandomKmeans, the algorith is very slow for big datasets
    RandomKmeansInvertedIndex { pruning_factor: f32, doc_cut: usize }, // call crate::utils::do_random_kmeans_on_docids_ii_dot_product
    RandomKmeansInvertedIndexApprox { doc_cut: usize }, // call crate::utils::do_random_kmeans_on_docids_ii_approx_dot_product
}

impl Default for ClusteringAlgorithm {
    fn default() -> Self {
        Self::RandomKmeansInvertedIndexApprox { doc_cut: 15 }
    }
}

#[derive(PartialEq, Default, Debug, Clone, Serialize, Deserialize)]
pub struct KnnConfiguration {
    nknn: usize,
    knn_path: Option<String>,
}

impl KnnConfiguration {
    pub fn new(nknn: usize, knn_path: Option<String>) -> Self {
        KnnConfiguration { nknn, knn_path }
    }
}

#[derive(PartialEq, Debug, Clone, Serialize, Deserialize, Default)]
pub struct Knn {
    n_vecs: usize,
    d: usize,
    neighbours: BitVector,
    nbits: usize,
}

impl SpaceUsage for Knn {
    fn space_usage_byte(&self) -> usize {
        self.neighbours.space_usage_byte()
            + SpaceUsage::space_usage_byte(&self.n_vecs)
            + SpaceUsage::space_usage_byte(&self.d)
            + SpaceUsage::space_usage_byte(&self.nbits)
    }
}

impl Knn {
    #[must_use]
    pub fn new<T: PartialOrd + DataType>(index: &InvertedIndex<T>, d: usize) -> Self {
        const KNN_QUERY_CUT: usize = 10;
        const KNN_HEAP_FACTOR: f32 = 0.7;

        let n_vecs = index.len();
        print!("Computing kNN: ");
        let docs_search_results: Vec<_> = index
            .forward_index
            .par_iter()
            .progress_count(index.forward_index.len() as u64)
            .enumerate()
            .map(|(my_doc_id, (components, values))| {
                let f32_values: Vec<f32> = values.iter().map(|v| v.to_f32().unwrap()).collect();

                index
                    .search(
                        components,
                        &f32_values,
                        d + 1, // +1 to filter the document itself if present
                        KNN_QUERY_CUT,
                        KNN_HEAP_FACTOR,
                        0,
                        false,
                    )
                    .iter()
                    .map(|(distance, doc_id)| (*distance, *doc_id))
                    .filter(|(_distance, doc_id)| *doc_id != my_doc_id) // remove the document itself
                    .take(d)
                    .collect::<Vec<_>>()
            })
            .collect();

        let (bv, nbits) = Self::compress_into_bitvector(
            docs_search_results
                .into_iter()
                .flat_map(|r| r.into_iter())
                .map(|(_distance, doc_id)| doc_id as u64),
            n_vecs,
            d,
        );

        Self {
            n_vecs,
            d,
            //neighbours: neighbours.into_boxed_slice(),
            neighbours: bv,
            nbits,
        }
    }

    pub fn new_from_serialized(path: &str, limit: Option<usize>) -> Self {
        println!("Reading KNN from file: {:}", path);
        let serialized: Vec<u8> = fs::read(path).unwrap();
        let knn = bincode::deserialize::<Knn>(&serialized).unwrap();

        println!("Number of vectors: {:}", knn.n_vecs);
        println!("Number of neighbors in the file: {:}", knn.d);

        let nknn = limit.unwrap_or(knn.d);

        assert!(nknn <= knn.d,
            "The number of neighbors to include for each vector of the dataset can't be greater than the number of neighbours in the precomputed knn file.");

        if nknn == knn.d {
            return knn;
        } else {
            println!("We only take {:} neighbors per element!", nknn);
        }

        let mut neighbours = BitVectorMut::with_capacity(knn.n_vecs * knn.nbits * nknn);

        for id in 0..knn.n_vecs {
            for i in 0..nknn {
                let bit_offset = id * knn.d * knn.nbits + i * knn.nbits;
                let neighbor = knn.neighbours.get_bits(bit_offset, knn.nbits).unwrap();
                neighbours.append_bits(neighbor, knn.nbits);
            }
        }

        Knn {
            n_vecs: knn.n_vecs,
            d: nknn,
            neighbours: BitVector::from(neighbours),
            nbits: knn.nbits,
        }
    }

    pub fn serialize(&self, output_file: &str) -> IoResult<()> {
        let serialized = bincode::serialize(self).unwrap();
        let path = output_file.to_string() + ".knn.seismic";
        println!("Saving ... {}", path);
        fs::write(path, serialized)
    }

    #[must_use]
    fn compress_into_bitvector(
        data: impl Iterator<Item = u64>,
        n_vecs: usize,
        d: usize,
    ) -> (BitVector, usize) {
        let nbits = (n_vecs as f32).log2().ceil() as usize;
        let mut neighbours = BitVectorMut::with_capacity(n_vecs * d * nbits);
        for x in data {
            //neighbours.push(x as u32);
            neighbours.append_bits(x, nbits);
        }
        (BitVector::from(neighbours), nbits)
    }

    #[inline]
    pub fn refine<T>(
        &self,
        query: &[f32],
        heap: &mut HeapFaiss,
        visited: &mut HashSet<usize>,
        forward_index: &SparseDataset<T>,
        in_n_knn: usize,
    ) where
        T: DataType,
    {
        //let n_knn = cmp::max(self.d, in_n_knn);
        let n_knn = cmp::min(self.d, in_n_knn);

        let neighbours: Vec<_> = heap.topk();
        for &(_distance, offset) in neighbours.iter() {
            let id = forward_index.offset_to_id(offset);

            for i in 0..n_knn {
                let bit_offset = id * self.d * self.nbits + i * self.nbits;
                let neighbour = self.neighbours.get_bits(bit_offset, self.nbits).unwrap();

                let offset = forward_index.vector_offset(neighbour as usize);

                let len = forward_index.vector_len(neighbour as usize);

                if !visited.contains(&offset) {
                    let (v_components, v_values) = forward_index.get_with_offset(offset, len);
                    let distance = dot_product_dense_sparse(query, v_components, v_values);
                    visited.insert(offset);
                    heap.push_with_id(-1.0 * distance, offset);
                }
            }
        }
    }
}

#[cfg(test)]
mod tests {
    use super::*;

    // Test pushing empty vectors.
    #[test]
    fn test_empty_vectors() {
        let mut dataset = SparseDatasetMut::<f32>::default();

        // Push a single vector
        dataset.push(&[0, 2, 4], &[1.0, 2.0, 3.0]);
        assert_eq!(dataset.len(), 1);
        assert_eq!(dataset.dim(), 5);
        assert_eq!(dataset.nnz(), 3);

        // Push another vector
        let c = Vec::new();
        let v = Vec::new();

        dataset.push(&c, &v);
        assert_eq!(dataset.len(), 2);
        assert_eq!(dataset.dim(), 5);
        assert_eq!(dataset.nnz(), 3);

        dataset.push(&c, &v);
        assert_eq!(dataset.len(), 3);
        assert_eq!(dataset.dim(), 5);
        assert_eq!(dataset.nnz(), 3);

        // Push a fourth vector
        dataset.push(&[0, 1, 2, 3], &[1.0, 2.0, 3.0, 4.0]);
        assert_eq!(dataset.len(), 4);
        assert_eq!(dataset.dim(), 5);
        assert_eq!(dataset.nnz(), 7);

        let dataset = SparseDataset::from(dataset);

        let index = InvertedIndex::build(dataset, Configuration::default());
        assert_eq!(index.len(), 4);
        assert_eq!(index.dim(), 5);
        assert_eq!(index.nnz(), 7);

        let results = index.search(&[0, 1, 2, 3], &[1.0, 2.0, 3.0, 4.0], 10, 5, 0.7, 0, false);

        assert_eq!(results.len(), 2); // Empty vectors are never retrieved becasue they do not belong to any posting list!
        assert_eq!(results[0].1, 3);
        assert_eq!(results[1].1, 0);
    }
}<|MERGE_RESOLUTION|>--- conflicted
+++ resolved
@@ -211,11 +211,6 @@
         let chunk_size = config.batched_indexing.unwrap_or(dataset.len());
 
         for chunk in &dataset.iter().enumerate().chunks(chunk_size) {
-<<<<<<< HEAD
-            for (doc_id, (components, values)) in chunk {
-                for (&c, &score) in components.iter().zip(values) {
-                    chunk_inv_pairs[c as usize].push((score, doc_id));
-=======
             let mut chunk_inv_pairs: Vec<Vec<(T, usize)>> = Vec::with_capacity(dataset.dim());
 
             for _ in 0..dataset.dim() {
@@ -258,7 +253,6 @@
                     for (&c, &score) in components.iter().zip(values) {
                         chunk_inv_pairs[c as usize].push((score, doc_id));
                     }
->>>>>>> 566b1a6f
                 }
             }
 
