--- conflicted
+++ resolved
@@ -79,106 +79,7 @@
 
 The embeddings in ```jsonl```  format for several encoders and several datasets can be downloaded from this HuggingFace [repository](https://huggingface.co/collections/tuskanny/seismic-datasets-6610108d39c0f2299f20fc9b), together with the queries representations. 
 
-<<<<<<< HEAD
 As an example, the Splade embeddings for MSMARCO can be downloaded and extracted by running the following commands.
-=======
-The exact top-10 results of each query are written in the file `groundtruth.tsv` with the format described above.
-
-Even if multithreading is enabled here, the execution may take a considerable amount of time due to the brute-force exact query algorithm that scans the entire dataset for each query.
-
-
-### <a name="parameters">Seismic Parameters</a>
-
-The table below reports the building parameters we used for the different datasets.
- 
-| Dataset | `--n-postings` | `--centroid-fraction` |`--summary-energy` |
-|-----------------|-----------------:|-----------------:|----------------:|
-| MSMARCO-Splade  | 4000    | 0.1    | 0.4    |
-| MSMARCO-Effsplade | 4000 | 0.1 | 0.4 |
-| MSMARCO-UniCOIL-T5 | 4000 |  0.1 | 0.4 |
-| NQ-Splade | 3500 | 0.15 | 0.5 |
-
-
-The table below reports the query parameters we used for the different datasets and various levels of accuracy.
-
-Results may change slightly if you re-create the indexes, due to the random selection of the centroids of Seismic. 
-
-**Splade on MSMARCO**
-|   $hf$ |   $q_c$ |   Time \[ $\mu s$ \] |   Accuracy@10 |
-|-----------------|-----------------:|-----------------:|----------------:|
-|           0.9 |           3 |    187 |    90.49 |
-|           0.9 |           4 |    206 |    92.27 |
-|           0.9 |           4 |    206 |    92.27 |
-|           0.9 |           5 |    222 |    93.13 |
-|           0.9 |           8 |    269 |    94.07 |
-|           0.8 |           5 |    303 |    95.69 |
-|           0.8 |           6 |    348 |    96.11 |
-|           0.7 |           6 |    531 |    97.17 |
-
-
-**E-Splade on MSMARCO**
-|   $hf$ |   $q_c$ |   Time \[ $\mu s $\] |   Accuracy@10 |
-|-----------------|-----------------:|-----------------:|----------------:|
-|           1   |           3 |    222 |    90.99 |
-|           1   |           4 |    222 |    90.99 |
-|           1   |           4 |    239 |    93.26 |
-|           1   |           4 |    239 |    93.26 |
-|           1   |           6 |    256 |    94.17 |
-|           0.9 |           4 |    376 |    95.95 |
-|           0.9 |           5 |    383 |    96.53 |
-|           0.8 |           5 |    581 |    97.47 |
-
-**Unicoil-T5 on MSMARCO**
-
-|   $hf$ |   $q_c$ |   Time \[ $\mu s$ \] |   Accuracy@10 |
-|-----------------|-----------------:|-----------------:|----------------:|
-|           1   |           3 |    115 |    90.04 |
-|           1   |           4 |    123 |    91.33 |
-|           1   |           6 |    133 |    92.07 |
-|           0.9   |           3 |    168 |    94.03 |
-|           0.9   |           3 |    168 |    94.03 |
-|           0.9 |           4 |    180 |    95.13 |
-|           0.8 |           4 |    268 |    96.76 |
-|           0.8 |           5 |    280 |    97.19 |
-
-**NQ on MSMARCO**
-|   $hf$ |   $q_c$ |   Time \[ $\mu s$ \] |   Accuracy@10 |
-|-----------------|-----------------:|-----------------:|----------------:|
-|           1   |           5 |    195 |    91.25 |
-|           0.9   |           3|    195 |    91.25 |
-|           1   |           7 |    211 |    92.23 |
-|           0.9   |           4 |    240 |    93.24 |
-|           0.9   |           5 |    266 |    95.17 |
-|           0.9 |           6 |    266 |    95.17    |
-|           0.9 |           7 |    286 |    96.26 |
-|           0.8 |           5 |    362 |    97.18 |
-
-
-We provide a script to explore the search parameters given a trained index; the script is `scripts/grid_search_only_accuracy.sh`. You can use it as follows:
-
-```bash
-index_path=""
-results_file_path=""
-queries_path=""
-gt_path=""
-
-bash scripts/grid_search_only_accuracy.sh $index_path $results_file_path $queries_path $gt_path
-```
-
-The script writes the result of the grid search in `results_file_path`. To get the fastest configuration at each accuracy cut, simply run
-
-```bash
-python scripts/extract_results.py --file-path $results_file_path
-```
-
-## <a name="scripts">Python Scripts</a>
-
-### Download the Datasets
-
-The embeddings in ```jsonl```  format used in our experiments can be downloaded from this HugginFace [repository](https://huggingface.co/collections/tuskanny/seismic-datasets-6610108d39c0f2299f20fc9b), together with the queries representations. 
-
-As an example, the <span style="font-variant:small-caps;">Splade</span> embeddings for <span style="font-variant:small-caps;">MsMarco</span> can be downloaded and extracted by runnning the following commands.
->>>>>>> 306f2fc6
 
 ```bash
 wget https://huggingface.co/datasets/tuskanny/seismic-msmarco-splade/resolve/main/documents.tar.gz?download=true -O documents.tar.gz 
@@ -214,129 +115,7 @@
 
 
 
-<<<<<<< HEAD
 ### <a name="bib">📚 Bibliography</a>
-=======
-let dataset: SparseDataset<f16> = data.into_iter().collect::<SparseDataset<f32>>().into();
-
-assert_eq!(dataset.len(), 3);  // Number of vectors  
-assert_eq!(dataset.dim(), 5);  // Number of components
-assert_eq!(dataset.nnz(), 9);  // Number of non zero components
-```
-
-The following code shows how to read a dataset in the internal binary format with `f32` values and quantize those values to `f16`. 
-
-```rust,ignore
-let dataset = SparseDataset::<f32>::read_bin_file(&input_filename).unwrap().quantize_f16();
-```
-
-#### Building and Querying an Index
-
-Let's build an index using the above toy dataset and search for a query.
-
-```rust
-use seismic::inverted_index::{Configuration,InvertedIndex};
-use seismic::SparseDataset;
-
-use half::f16;
-
-let data = vec![
-                (vec![0, 2, 4],    vec![1.0, 2.0, 3.0]),
-                (vec![1, 3],       vec![4.0, 5.0]),
-                (vec![0, 1, 2, 3], vec![1.0, 2.0, 3.0, 4.0])
-                ];
-
-let dataset: SparseDataset<f16> = data.into_iter().collect::<SparseDataset<f32>>().into();
-
-let inverted_index = InvertedIndex::build(dataset, Configuration::default());
-
-let result = inverted_index.search(&vec![0, 1], &vec![1.0, 2.0], 1, 5, 0.7);
-
-assert_eq!(result[0].0, 8.0);
-assert_eq!(result[0].1, 1);
-```
-
-There are building configuration parameters to experiment with. Take a look at [build_inverted_index.rs](src/bin/build_inverted_index.rs) code for an example. 
-
-The most important ones are
-
-- `n_postings` in `PruningStrategy::GlobalThreshold`: Regulates the size of the posting list, representing the average number of postings stored per posting list.
-- `summary_energy` in `SummarizationStrategy::EnergyPerserving`: Controls the size of the summaries, preserving a fraction of the overall energy for each summary.
-- `centroid_fraction` in `BlockingStrategy::RandomKmeans`: Determines the number of centroids built for each posting list, capped at a fraction of the posting list length.
-
-Refer to [Seismic parameters](#parameters) for recommended values for different datasets.
-
-Take a look at [build_inverted_index.rs](src/bin/build_inverted_index.rs) and [perf_inverted_index.rs](src/bin/perf_inverted_index.rs) for examples to serialize/deserialize an index on a file.  
-
-The signature of the `search` method is 
-
-```rust,ignore
-pub fn search(
-        &self,
-        query_components: &[u16],
-        query_values: &[f32],
-        k: usize,
-        query_cut: usize,
-        heap_factor: f32,
-    ) -> Vec<(f32, usize)>
-```
-
-It accepts a sparse vector for the query (`query_components` and `query_values`), `k` for top-`k` results, and parameters `query_cut` and `heap_factor` for trade-off between accuracy and query time.
-
-- `query_cut`: The search algorithm considers only the top `query_cut` components of the query.
-- `heap_factor`: The search algorithm skips a block whose estimated dot product is greater than `heap_factor` times the smallest dot product of the top-k results in the current heap.
-
-Refer to [Seismic parameters](#parameters) for their influence on recall and query time on the different datasets. 
-
-## <a name="code">Using the Python Interface</a>
-
-We have also included a Python interface for convenience.
-It is fairly straightforward to build the Python interface with `maturin` as follows:
-
-```bash
-pip install maturin
-RUSTFLAGS="-C target-cpu=native" maturin build -r
-for whl in target/wheels/*.whl; do pip3 install $whl; done
-```
-
-Confirm that the installation was successful by importing `seismic`,
-building an index, and querying it:
-
-```python
-from seismic import PySeismicIndex
-
-# We assume that the sparse dataset is in the internal format.
-index = PySeismicIndex.build(
-    input_file,
-    n_postings=3500,
-    centroid_fraction=0.1,
-    truncated_kmeans_training=False,
-    truncation_size=16,
-    min_cluster_size=2,
-    summary_energy=0.4)
-    
-# You can serialize and store the index in a file.
-index.save(index_path)
-
-# You may later load the index to query it.
-index = PySeismicIndex.load(index_path)
-
-# Search can be done either for a single query. 
-results: List[Tuple[float, int]] = index.search(
-    query_components=np.array([...], dtype=np.int32),
-    query_values=np.array([...], dtype=np.float32),
-    k, query_cut, heap_factor)
-
-# You may also (concurrently) search the index with a batch of
-# queries. Assuming the queries are stored in the internal format,
-# you can invoke the following function:
-
-results: List[List[Tuple[float, int]]] = index.batch_search(
-    query_path, k, query_cut, heap_factor, num_threads)
-```
-
-## <a name="bib">Bibliography</a>
->>>>>>> 306f2fc6
 1. Sebastian Bruch, Franco Maria Nardini, Cosimo Rulli, Rossano Venturini. "*Efficient Inverted Indexes for Approximate Retrieval over Learned Sparse Representations*." In ACM SIGIR. 2024. 
 2. Sebastian Bruch, Franco Maria Nardini, Cosimo Rulli, and Rossano Venturini. "Pairing Clustered Inverted Indexes with κ-NN Graphs for Fast Approximate Retrieval over Learned Sparse Representations."  In ACM CIKM 2024.
 3. Sebastian Bruch, Franco Maria Nardini, Cosimo Rulli,Rossano Venturini, and Leonardo Venuta. Investigating the Scalability of Approximate Sparse Retrieval Algorithms to Massive Datasets. *To Appear* In ECIR 2025.
