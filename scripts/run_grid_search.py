--- conflicted
+++ resolved
@@ -83,12 +83,9 @@
     print("Run an experiment for each building configuration")
 
     for i, building_config in enumerate(generate_indexing_parameters_combinations(config_data["indexing_parameters"])):
-<<<<<<< HEAD
-        print(f"Running buiding combination {i} with {json.dumps(config_data['indexing_parameters'], indent=4)}")
-=======
         print()
         print(f"Running buiding combination {i} with {config_data['indexing_parameters']}")
->>>>>>> bbc23b0a
+        print(f"Running buiding combination {i} with {json.dumps(config_data['indexing_parameters'], indent=4)}")
 
         experiment_config = {}
         experiment_config["folder"] = config_data["folder"]
