name =          "cocondenser_no_knn_mem_budget_1.5"
title =         "Seismic with no knn on Cocondenser with memory budget 1.5 on MS MARCO"
description =   "Seismic with no knn on Cocondenser with memory budget 1.5 on MS MARCO for the Table 1 (row 1) on CIKM 2024 paper"
dataset =       "Splade cocondenser on MS-MARCO"
# compile-command = "cargo build" # Compile in debug mode? default is release mode
# build-command = "./target/release/build_inverted_index"
# query-command = "./target/debug/perf_inverted_index"

[settings]
k =             10
n-runs =        1       # Number of runs. PLEASE think carefully how increasing 
                        # this may influence your query time
<<<<<<< HEAD
# NUMA =        ""      # "numactl --physcpubind='0-15' --localalloc"    # Is the machine NUMA and need to prepend "numactl --physcpubind='0-15' --localalloc" to query command? Otherwise comment this!
build =         false   # Need to build the index or the index is already built?
metric =        "RR@10"
=======
# NUMA =        "numactl --physcpubind='0-15' --localalloc"    # Is the machine NUMA and need to prepend "numactl --physcpubind='0-15' --localalloc" to query command? Otherwise comment this!
build =         true    # Need to build the index or the index is already built?
>>>>>>> 38cc94ff

[folder] 
data =          "~/sparse_datasets/msmarco_v1/cocondenser/data"
index =         "~/sparse_datasets/msmarco_v1/cocondenser/indexes"
qrels_path =    "~/sparse_datasets/msmsarco_v1/qrels.dev.small.tsv"
experiment =    "."     # stdout and stderr here of running the experiment is saved here. in a specific subfolder for the current execution

[filename]
dataset =       "documents.bin"
queries =       "queries.bin"
groundtruth =   "groundtruth.tsv"
<<<<<<< HEAD
doc_ids =       "doc_ids.npy"
query_ids =     "queries_ids.npy"
=======
>>>>>>> 38cc94ff
index =         "cikm_2024_no_knn_mem_budget_2.0"

[indexing_parameters]
n-postings =            3000
centroid-fraction =     0.1
summary-energy =        0.4
knn =                   0
clustering-algorithm =  "random-kmeans" # Possible options are "random-kmeans", "random-kmeans-inverted-index", "random-kmeans-inverted-index-approx"
kmeans-doc-cut =        15    # needed by "random-kmeans-inverted-index" and "random-kmeans-inverted-index-approx"
kmeans-pruning-factor = 0.005 # Only used by random-kmeans-inverted-index

[query]
    [query.recall_90]
    query-cut =         4
    heap-factor =       0.89

    [query.recall_91]
    query-cut =         6
    heap-factor =       0.89
    
    [query.recall_92]
    query-cut =         10
    heap-factor =       0.89

    [query.recall_93]
    query-cut =         5
    heap-factor =       0.79

    [query.recall_94]
    query-cut =         6  
    heap-factor =       0.79

    [query.recall_95]
    query-cut =         13
    heap-factor =       0.79

    [query.recall_96]
    query-cut =         11
    heap-factor =       0.69<|MERGE_RESOLUTION|>--- conflicted
+++ resolved
@@ -10,14 +10,9 @@
 k =             10
 n-runs =        1       # Number of runs. PLEASE think carefully how increasing 
                         # this may influence your query time
-<<<<<<< HEAD
 # NUMA =        ""      # "numactl --physcpubind='0-15' --localalloc"    # Is the machine NUMA and need to prepend "numactl --physcpubind='0-15' --localalloc" to query command? Otherwise comment this!
-build =         false   # Need to build the index or the index is already built?
+build =         true   # Need to build the index or the index is already built?
 metric =        "RR@10"
-=======
-# NUMA =        "numactl --physcpubind='0-15' --localalloc"    # Is the machine NUMA and need to prepend "numactl --physcpubind='0-15' --localalloc" to query command? Otherwise comment this!
-build =         true    # Need to build the index or the index is already built?
->>>>>>> 38cc94ff
 
 [folder] 
 data =          "~/sparse_datasets/msmarco_v1/cocondenser/data"
@@ -29,11 +24,8 @@
 dataset =       "documents.bin"
 queries =       "queries.bin"
 groundtruth =   "groundtruth.tsv"
-<<<<<<< HEAD
 doc_ids =       "doc_ids.npy"
 query_ids =     "queries_ids.npy"
-=======
->>>>>>> 38cc94ff
 index =         "cikm_2024_no_knn_mem_budget_2.0"
 
 [indexing_parameters]
